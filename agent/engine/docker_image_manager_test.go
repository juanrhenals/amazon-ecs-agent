// Copyright 2014-2016 Amazon.com, Inc. or its affiliates. All Rights Reserved.
//
// Licensed under the Apache License, Version 2.0 (the "License"). You may
// not use this file except in compliance with the License. A copy of the
// License is located at
//
//	http://aws.amazon.com/apache2.0/
//
// or in the "license" file accompanying this file. This file is distributed
// on an "AS IS" BASIS, WITHOUT WARRANTIES OR CONDITIONS OF ANY KIND, either
// express or implied. See the License for the specific language governing
// permissions and limitations under the License.

package engine

import (
	"errors"
<<<<<<< HEAD
=======
	"fmt"
>>>>>>> 4edbf9f5
	"reflect"
	"testing"
	"time"

	"github.com/aws/amazon-ecs-agent/agent/api"
<<<<<<< HEAD
=======
	"github.com/cihub/seelog"
>>>>>>> 4edbf9f5
	docker "github.com/fsouza/go-dockerclient"
	"github.com/golang/mock/gomock"
)

func TestAddAndRemoveContainerToImageStateReferenceHappyPath(t *testing.T) {
	ctrl := gomock.NewController(t)
	client := NewMockDockerClient(ctrl)
	imageManager := NewImageManager(client)
	container := &api.Container{
		Name:  "testContainer",
		Image: "testContainerImage",
	}
	sourceImage := &Image{
		ImageId: "sha256:qwerty",
	}
	sourceImage.Names = append(sourceImage.Names, container.Image)
	sourceImageState := &ImageState{
<<<<<<< HEAD
		Image:    sourceImage,
		PulledAt: time.Now(),
	}
	sourceImageState.addImageName(container.Image)
	imageManager.(*dockerImageManager).addImageState(sourceImageState)
	imageInspected := &docker.Image{
		ID: "sha256:qwerty",
	}
	client.EXPECT().InspectImage(container.Image).Return(imageInspected, nil).AnyTimes()
=======
		Image:      sourceImage,
		PulledTime: time.Now().AddDate(0, -2, 0),
	}
	imageManager.AddImageState(sourceImageState)
	imageinspect := &docker.Image{
		ID: "sha256:qwerty",
	}
	client.EXPECT().InspectImage(container.Image).Return(imageinspect, nil).AnyTimes()
>>>>>>> 4edbf9f5
	err := imageManager.AddContainerReferenceToImageState(container)
	if err != nil {
		t.Error("Error in adding container to an existing image state")
	}
<<<<<<< HEAD
	imageState, ok := imageManager.(*dockerImageManager).getImageState(imageInspected.ID)
=======
	client.EXPECT().InspectImage(container.Image).Return(imageinspect, nil).AnyTimes()
	imageState, ok := imageManager.(*dockerImageManager).getImageState(container)
>>>>>>> 4edbf9f5
	if !ok {
		t.Error("Error in retrieving existing Image State for the Container")
	}
	if !reflect.DeepEqual(sourceImageState, imageState) {
		t.Error("Mismatch between added and retrieved image state")
	}
<<<<<<< HEAD
	client.EXPECT().InspectImage(container.Image).Return(imageInspected, nil).AnyTimes()
=======
	client.EXPECT().InspectImage(container.Image).Return(imageinspect, nil).AnyTimes()
>>>>>>> 4edbf9f5
	err = imageManager.RemoveContainerReferenceFromImageState(container)
	if err != nil {
		t.Error("Error removing container reference from image state")
	}
<<<<<<< HEAD
	imageState, _ = imageManager.(*dockerImageManager).getImageState(imageInspected.ID)
=======
	client.EXPECT().InspectImage(container.Image).Return(imageinspect, nil).AnyTimes()
	imageState, _ = imageManager.(*dockerImageManager).getImageState(container)
>>>>>>> 4edbf9f5
	if len(imageState.Containers) != 0 {
		t.Error("Error removing container reference from image state")
	}
	imageStateForDeletion := imageManager.GetEligibleImagesForDeletion()
	seelog.Infof("sourceImageState : %+v; imageStateForDeletion: %+v", sourceImageState, imageStateForDeletion)
	if !reflect.DeepEqual(sourceImageState, imageStateForDeletion[0]) {
		t.Error("Mismatch between added and retrieved image state for deletion")
	}
}

func TestAddContainerReferenceToInvalidImageState(t *testing.T) {
	ctrl := gomock.NewController(t)
	client := NewMockDockerClient(ctrl)
	imageManager := NewImageManager(client)
	container := &api.Container{
		Name:  "testContainer",
		Image: "testContainerImage",
	}
	sourceImage := &Image{
		ImageId: "sha256:qwerty",
	}
	sourceImage.Names = append(sourceImage.Names, container.Image)
	sourceImageState := &ImageState{
		Image:      sourceImage,
		PulledTime: time.Now(),
	}
	imageManager.AddImageState(sourceImageState)
	client.EXPECT().InspectImage(container.Image).Return(nil, errors.New("error inspecting")).AnyTimes()
	client.EXPECT().InspectImage(container.Image).Return(nil, errors.New("error inspecting")).AnyTimes()
	err1 := imageManager.AddContainerReferenceToImageState(container)
	if err1 == nil {
		t.Error("Expected error in adding container to invalid image")
	}
}

func TestAddContainerReferenceToImageStateWithNoImageName(t *testing.T) {
	ctrl := gomock.NewController(t)
	client := NewMockDockerClient(ctrl)
	imageManager := NewImageManager(client)
	container := &api.Container{
		Name:  "testContainer",
		Image: "testContainerImage",
	}
	sourceImage := &Image{
		ImageId: "sha256:qwerty",
	}
	sourceImageState := &ImageState{
		Image:      sourceImage,
		PulledTime: time.Now(),
	}
	imageManager.AddImageState(sourceImageState)
	imageinspect := &docker.Image{
		ID: "sha256:qwerty",
	}
	client.EXPECT().InspectImage(container.Image).Return(imageinspect, nil).AnyTimes()
	err := imageManager.AddContainerReferenceToImageState(container)
	if err != nil {
		t.Error("Error in adding container to an existing image state")
	}
	client.EXPECT().InspectImage(container.Image).Return(imageinspect, nil).AnyTimes()
	imageState, ok := imageManager.(*dockerImageManager).getImageState(container)
	if !ok {
		t.Error("Error in retrieving existing Image State for the Container")
	}
	for _, imageName := range imageState.Image.Names {
		if imageName != container.Image {
			t.Error("Error while adding image name and container to image state")
		}
	}
}

func TestAddContainerReferenceToImageStateInspectError(t *testing.T) {
	ctrl := gomock.NewController(t)
	client := NewMockDockerClient(ctrl)
	imageManager := NewImageManager(client)
	container := &api.Container{
		Name:  "testContainer",
		Image: "testContainerImage",
	}
	sourceImage := &Image{
		ImageId: "sha256:qwerty",
	}
	sourceImageState := &ImageState{
		Image:    sourceImage,
		PulledAt: time.Now(),
	}
	sourceImageState.addImageName(container.Image)
	imageManager.(*dockerImageManager).addImageState(sourceImageState)
	client.EXPECT().InspectImage(container.Image).Return(nil, errors.New("error inspecting")).AnyTimes()
	err := imageManager.AddContainerReferenceToImageState(container)
	if err == nil {
		t.Error("Expected error in inspecting image while adding container to image state")
	}
}

func TestAddContainerReferenceToImageStateWithNoImageName(t *testing.T) {
	ctrl := gomock.NewController(t)
	client := NewMockDockerClient(ctrl)
	imageManager := NewImageManager(client)
	container := &api.Container{
		Name:  "testContainer",
		Image: "testContainerImage",
	}
	sourceImage := &Image{
		ImageId: "sha256:qwerty",
	}
	sourceImageState := &ImageState{
		Image:    sourceImage,
		PulledAt: time.Now(),
	}
	imageManager.(*dockerImageManager).addImageState(sourceImageState)
	imageInspected := &docker.Image{
		ID: "sha256:qwerty",
	}
	client.EXPECT().InspectImage(container.Image).Return(imageInspected, nil).AnyTimes()
	err := imageManager.AddContainerReferenceToImageState(container)
	if err != nil {
		t.Error("Error in adding container to an existing image state")
	}
	imageState, ok := imageManager.(*dockerImageManager).getImageState(imageInspected.ID)
	if !ok {
		t.Error("Error in retrieving existing Image State for the Container")
	}
	for _, imageName := range imageState.Image.Names {
		if imageName != container.Image {
			t.Error("Error while adding image name to image state")
		}
	}
}

func TestAddInvalidContainerReferenceToImageState(t *testing.T) {
	ctrl := gomock.NewController(t)
	client := NewMockDockerClient(ctrl)
	imageManager := NewImageManager(client)
	container := &api.Container{
		Image: "",
	}
	err := imageManager.AddContainerReferenceToImageState(container)
	if err == nil {
		t.Error("Expected error adding container reference with no image name to image state")
	}
}

func TestRemoveContainerReferenceFromInvalidImageState(t *testing.T) {
	ctrl := gomock.NewController(t)
	client := NewMockDockerClient(ctrl)
	imageManager := NewImageManager(client)
	container := &api.Container{
		Image: "myContainerImage",
	}
	imageInspected := &docker.Image{
		ID: "sha256:qwerty",
	}
	client.EXPECT().InspectImage(container.Image).Return(imageInspected, nil).AnyTimes()
	err := imageManager.RemoveContainerReferenceFromImageState(container)
	if err == nil {
		t.Error("Expected error while adding container to an invalid image state")
	}
}

func TestRemoveInvalidContainerReferenceFromImageState(t *testing.T) {
	ctrl := gomock.NewController(t)
	client := NewMockDockerClient(ctrl)
	imageManager := NewImageManager(client)
	container := &api.Container{
		Image: "",
	}
	err := imageManager.RemoveContainerReferenceFromImageState(container)
	if err == nil {
		t.Error("Expected error removing container reference with no image name from image state")
	}
}

<<<<<<< HEAD
func TestRemoveContainerReferenceFromImageStateInspectError(t *testing.T) {
=======
func TestRemoveContainerReferenceFromInvalidImageState(t *testing.T) {
>>>>>>> 4edbf9f5
	ctrl := gomock.NewController(t)
	client := NewMockDockerClient(ctrl)
	imageManager := NewImageManager(client)
	container := &api.Container{
		Image: "myContainerImage",
	}
	client.EXPECT().InspectImage(container.Image).Return(nil, errors.New("error inspecting")).AnyTimes()
	err := imageManager.RemoveContainerReferenceFromImageState(container)
	if err == nil {
<<<<<<< HEAD
		t.Error("Expected error in inspecting image while adding container to image state")
=======
		t.Error("Expected error removing container reference from invalid image state")
>>>>>>> 4edbf9f5
	}
}

func TestRemoveContainerReferenceFromImageStateWithNoReference(t *testing.T) {
	ctrl := gomock.NewController(t)
	client := NewMockDockerClient(ctrl)
	imageManager := NewImageManager(client)
	container := &api.Container{
		Name:  "testContainer",
		Image: "testContainerImage",
	}
	sourceImage := &Image{
		ImageId: "sha256:qwerty",
<<<<<<< HEAD
=======
	}
	sourceImageState := &ImageState{
		Image:      sourceImage,
		PulledTime: time.Now(),
	}
	imageManager.AddImageState(sourceImageState)
	imageinspect := &docker.Image{
		ID: "sha256:qwerty",
	}
	client.EXPECT().InspectImage(container.Image).Return(imageinspect, nil).AnyTimes()
	err := imageManager.RemoveContainerReferenceFromImageState(container)
	if err == nil {
		t.Error("Expected error removing non-existing container reference from image state")
	}
}

func TestAddImageState(t *testing.T) {
	ctrl := gomock.NewController(t)
	client := NewMockDockerClient(ctrl)
	imageManager := NewImageManager(client)
	sourceImage := &Image{}
	sourceImage.Names = append(sourceImage.Names, "myImage")
	sourceImageState := &ImageState{
		Image:      sourceImage,
		PulledTime: time.Now(),
	}
	imageManager.AddImageState(sourceImageState)
	for _, imageState := range imageManager.(*dockerImageManager).getAllImageStates() {
		if !reflect.DeepEqual(sourceImageState, imageState) {
			t.Error("Error adding image state to image manager")
		}
>>>>>>> 4edbf9f5
	}
}

func TestGetEligibleImagesForDeletionImageNoImageState(t *testing.T) {
	ctrl := gomock.NewController(t)
	client := NewMockDockerClient(ctrl)
	imageManager := NewImageManager(client)
	imageStates := imageManager.GetEligibleImagesForDeletion()
	if imageStates != nil {
		t.Error("Expected no image state to be returned for deletion")
	}
}

func TestGetEligibleImagesForDeletionImageJustPulled(t *testing.T) {
	ctrl := gomock.NewController(t)
	client := NewMockDockerClient(ctrl)
	imageManager := NewImageManager(client)
	sourceImage := &Image{}
	sourceImage.Names = append(sourceImage.Names, "myImage")
	sourceImageState := &ImageState{
		Image:    sourceImage,
		PulledAt: time.Now(),
	}
	imageManager.(*dockerImageManager).addImageState(sourceImageState)
	imageInspected := &docker.Image{
		ID: "sha256:qwerty",
	}
	client.EXPECT().InspectImage(container.Image).Return(imageInspected, nil).AnyTimes()
	err := imageManager.RemoveContainerReferenceFromImageState(container)
	if err == nil {
		t.Error("Expected error removing non-existing container reference from image state")
	}
	imageStates := imageManager.GetEligibleImagesForDeletion()
	if len(imageStates) > 0 {
		t.Error("Expected no image state to be returned for deletion")
	}
}

func TestGetEligibleImagesForDeletionImageHasContainerReference(t *testing.T) {
	fmt.Println("in here")
	ctrl := gomock.NewController(t)
	client := NewMockDockerClient(ctrl)
	imageManager := NewImageManager(client)
	container := &api.Container{
		Name:  "testContainer",
		Image: "testContainerImage",
	}
	sourceImage := &Image{
		ImageId: "sha256:qwerty",
	}
	sourceImage.Names = append(sourceImage.Names, container.Image)
	sourceImageState := &ImageState{
		Image:      sourceImage,
		PulledTime: time.Now().AddDate(0, -2, 0),
	}
	imageManager.AddImageState(sourceImageState)
	imageinspect := &docker.Image{
		ID: "sha256:qwerty",
	}
	client.EXPECT().InspectImage(container.Image).Return(imageinspect, nil).AnyTimes()
	err := imageManager.AddContainerReferenceToImageState(container)
	if err != nil {
		t.Error("Error in adding container to an existing image state")
	}
	imageStates := imageManager.GetEligibleImagesForDeletion()
	fmt.Printf("length : %d", len(imageStates))
	if len(imageStates) > 0 {
		t.Error("Expected no image state to be returned for deletion")
	}
}

func TestGetEligibleImagesForDeletionImageHasMoreContainerReferences(t *testing.T) {
	ctrl := gomock.NewController(t)
	client := NewMockDockerClient(ctrl)
	imageManager := NewImageManager(client)
	container := &api.Container{
		Name:  "testContainer",
		Image: "testContainerImage",
	}
	container2 := &api.Container{
		Name:  "testContainer2",
		Image: "testContainerImage",
	}
	sourceImage := &Image{
		ImageId: "sha256:qwerty",
	}
	sourceImage.Names = append(sourceImage.Names, container.Image)
	sourceImageState := &ImageState{
		Image:      sourceImage,
		PulledTime: time.Now().AddDate(0, -2, 0),
	}
	imageManager.AddImageState(sourceImageState)
	imageinspect := &docker.Image{
		ID: "sha256:qwerty",
	}
	client.EXPECT().InspectImage(container.Image).Return(imageinspect, nil).AnyTimes()
	err := imageManager.AddContainerReferenceToImageState(container)
	if err != nil {
		t.Error("Error in adding container to an existing image state")
	}
	client.EXPECT().InspectImage(container.Image).Return(imageinspect, nil).AnyTimes()
	err = imageManager.AddContainerReferenceToImageState(container2)
	if err != nil {
		t.Error("Error in adding container2 to an existing image state")
	}
	client.EXPECT().InspectImage(container.Image).Return(imageinspect, nil).AnyTimes()
	err = imageManager.RemoveContainerReferenceFromImageState(container)
	if err != nil {
		t.Error("Error removing container reference from image state")
	}
	imageStates := imageManager.GetEligibleImagesForDeletion()
	if len(imageStates) > 0 {
		t.Error("Expected no image state to be returned for deletion")
	}
}

func TestGetLeastRecentlyUsedImages(t *testing.T) {
	ctrl := gomock.NewController(t)
	client := NewMockDockerClient(ctrl)
	imageManager := NewImageManager(client)
	sourceImageStateA := &ImageState{
		LastUsedTime: time.Now().AddDate(0, -5, 0),
	}
	sourceImageStateB := &ImageState{
		LastUsedTime: time.Now().AddDate(0, -3, 0),
	}
	sourceImageStateC := &ImageState{
		LastUsedTime: time.Now().AddDate(0, -2, 0),
	}
	sourceImageStateD := &ImageState{
		LastUsedTime: time.Now().AddDate(0, -6, 0),
	}
	sourceImageStateE := &ImageState{
		LastUsedTime: time.Now().AddDate(0, -4, 0),
	}
	sourceImageStateF := &ImageState{
		LastUsedTime: time.Now().AddDate(0, -1, 0),
	}

	imagesEligibleForDeletion := ImageStatesForDeletion{
		sourceImageStateA, sourceImageStateB, sourceImageStateC, sourceImageStateD, sourceImageStateE, sourceImageStateF,
	}
	expectedLeastRecentlyUsedImages := ImageStatesForDeletion{
		sourceImageStateD, sourceImageStateA, sourceImageStateE, sourceImageStateB, sourceImageStateC,
	}
	leastRecentlyUsedImages := imageManager.GetLeastRecentlyUsedImages(imagesEligibleForDeletion)
	for i := range leastRecentlyUsedImages {
		if !reflect.DeepEqual(leastRecentlyUsedImages[i], expectedLeastRecentlyUsedImages[i]) {
			t.Error("Incorrect order of least recently used images")
		}
	}
}

func TestGetLeastRecentlyUsedImagesLessThanFive(t *testing.T) {
	ctrl := gomock.NewController(t)
	client := NewMockDockerClient(ctrl)
	imageManager := NewImageManager(client)
	sourceImageStateA := &ImageState{
		LastUsedTime: time.Now().AddDate(0, -5, 0),
	}
	sourceImageStateB := &ImageState{
		LastUsedTime: time.Now().AddDate(0, -3, 0),
	}
	sourceImageStateC := &ImageState{
		LastUsedTime: time.Now().AddDate(0, -2, 0),
	}
	imagesEligibleForDeletion := ImageStatesForDeletion{
		sourceImageStateA, sourceImageStateB, sourceImageStateC,
	}
	expectedLeastRecentlyUsedImages := ImageStatesForDeletion{
		sourceImageStateA, sourceImageStateB, sourceImageStateC,
	}
	leastRecentlyUsedImages := imageManager.GetLeastRecentlyUsedImages(imagesEligibleForDeletion)
	for i := range leastRecentlyUsedImages {
		if !reflect.DeepEqual(leastRecentlyUsedImages[i], expectedLeastRecentlyUsedImages[i]) {
			t.Error("Incorrect order of least recently used images")
		}
	}
}<|MERGE_RESOLUTION|>--- conflicted
+++ resolved
@@ -15,25 +15,18 @@
 
 import (
 	"errors"
-<<<<<<< HEAD
-=======
-	"fmt"
->>>>>>> 4edbf9f5
 	"reflect"
 	"testing"
 	"time"
 
 	"github.com/aws/amazon-ecs-agent/agent/api"
-<<<<<<< HEAD
-=======
-	"github.com/cihub/seelog"
->>>>>>> 4edbf9f5
 	docker "github.com/fsouza/go-dockerclient"
 	"github.com/golang/mock/gomock"
 )
 
 func TestAddAndRemoveContainerToImageStateReferenceHappyPath(t *testing.T) {
 	ctrl := gomock.NewController(t)
+	defer ctrl.Finish()
 	client := NewMockDockerClient(ctrl)
 	imageManager := NewImageManager(client)
 	container := &api.Container{
@@ -45,9 +38,8 @@
 	}
 	sourceImage.Names = append(sourceImage.Names, container.Image)
 	sourceImageState := &ImageState{
-<<<<<<< HEAD
-		Image:    sourceImage,
-		PulledAt: time.Now(),
+		Image:    sourceImage,
+		PulledAt: time.Now().AddDate(0, -2, 0),
 	}
 	sourceImageState.addImageName(container.Image)
 	imageManager.(*dockerImageManager).addImageState(sourceImageState)
@@ -55,144 +47,65 @@
 		ID: "sha256:qwerty",
 	}
 	client.EXPECT().InspectImage(container.Image).Return(imageInspected, nil).AnyTimes()
-=======
-		Image:      sourceImage,
-		PulledTime: time.Now().AddDate(0, -2, 0),
-	}
-	imageManager.AddImageState(sourceImageState)
-	imageinspect := &docker.Image{
-		ID: "sha256:qwerty",
-	}
-	client.EXPECT().InspectImage(container.Image).Return(imageinspect, nil).AnyTimes()
->>>>>>> 4edbf9f5
 	err := imageManager.AddContainerReferenceToImageState(container)
 	if err != nil {
 		t.Error("Error in adding container to an existing image state")
 	}
-<<<<<<< HEAD
 	imageState, ok := imageManager.(*dockerImageManager).getImageState(imageInspected.ID)
-=======
-	client.EXPECT().InspectImage(container.Image).Return(imageinspect, nil).AnyTimes()
-	imageState, ok := imageManager.(*dockerImageManager).getImageState(container)
->>>>>>> 4edbf9f5
 	if !ok {
 		t.Error("Error in retrieving existing Image State for the Container")
 	}
 	if !reflect.DeepEqual(sourceImageState, imageState) {
 		t.Error("Mismatch between added and retrieved image state")
 	}
-<<<<<<< HEAD
-	client.EXPECT().InspectImage(container.Image).Return(imageInspected, nil).AnyTimes()
-=======
-	client.EXPECT().InspectImage(container.Image).Return(imageinspect, nil).AnyTimes()
->>>>>>> 4edbf9f5
+	client.EXPECT().InspectImage(container.Image).Return(imageInspected, nil).AnyTimes()
 	err = imageManager.RemoveContainerReferenceFromImageState(container)
 	if err != nil {
 		t.Error("Error removing container reference from image state")
 	}
-<<<<<<< HEAD
 	imageState, _ = imageManager.(*dockerImageManager).getImageState(imageInspected.ID)
-=======
-	client.EXPECT().InspectImage(container.Image).Return(imageinspect, nil).AnyTimes()
-	imageState, _ = imageManager.(*dockerImageManager).getImageState(container)
->>>>>>> 4edbf9f5
 	if len(imageState.Containers) != 0 {
 		t.Error("Error removing container reference from image state")
 	}
-	imageStateForDeletion := imageManager.GetEligibleImagesForDeletion()
-	seelog.Infof("sourceImageState : %+v; imageStateForDeletion: %+v", sourceImageState, imageStateForDeletion)
-	if !reflect.DeepEqual(sourceImageState, imageStateForDeletion[0]) {
+
+	imageStateForDeletion := imageManager.(*dockerImageManager).getCandidateImagesForDeletion()
+	if !reflect.DeepEqual(imageStateForDeletion[0], sourceImageState) {
 		t.Error("Mismatch between added and retrieved image state for deletion")
 	}
-}
-
-func TestAddContainerReferenceToInvalidImageState(t *testing.T) {
-	ctrl := gomock.NewController(t)
-	client := NewMockDockerClient(ctrl)
-	imageManager := NewImageManager(client)
-	container := &api.Container{
-		Name:  "testContainer",
-		Image: "testContainerImage",
-	}
-	sourceImage := &Image{
-		ImageId: "sha256:qwerty",
-	}
-	sourceImage.Names = append(sourceImage.Names, container.Image)
-	sourceImageState := &ImageState{
-		Image:      sourceImage,
-		PulledTime: time.Now(),
-	}
-	imageManager.AddImageState(sourceImageState)
+	leastRecentlyUsedImage := imageManager.(*dockerImageManager).getLeastRecentlyUsedImages(imageStateForDeletion)
+	if !reflect.DeepEqual(imageStateForDeletion[0], leastRecentlyUsedImage) {
+		t.Error("Mismatch between added and retrieved LRU image state for deletion")
+	}
+}
+
+func TestAddContainerReferenceToImageStateInspectError(t *testing.T) {
+	ctrl := gomock.NewController(t)
+	defer ctrl.Finish()
+	client := NewMockDockerClient(ctrl)
+	imageManager := NewImageManager(client)
+	container := &api.Container{
+		Name:  "testContainer",
+		Image: "testContainerImage",
+	}
+	sourceImage := &Image{
+		ImageId: "sha256:qwerty",
+	}
+	sourceImageState := &ImageState{
+		Image:    sourceImage,
+		PulledAt: time.Now(),
+	}
+	sourceImageState.addImageName(container.Image)
+	imageManager.(*dockerImageManager).addImageState(sourceImageState)
 	client.EXPECT().InspectImage(container.Image).Return(nil, errors.New("error inspecting")).AnyTimes()
-	client.EXPECT().InspectImage(container.Image).Return(nil, errors.New("error inspecting")).AnyTimes()
-	err1 := imageManager.AddContainerReferenceToImageState(container)
-	if err1 == nil {
-		t.Error("Expected error in adding container to invalid image")
+	err := imageManager.AddContainerReferenceToImageState(container)
+	if err == nil {
+		t.Error("Expected error in inspecting image while adding container to image state")
 	}
 }
 
 func TestAddContainerReferenceToImageStateWithNoImageName(t *testing.T) {
 	ctrl := gomock.NewController(t)
-	client := NewMockDockerClient(ctrl)
-	imageManager := NewImageManager(client)
-	container := &api.Container{
-		Name:  "testContainer",
-		Image: "testContainerImage",
-	}
-	sourceImage := &Image{
-		ImageId: "sha256:qwerty",
-	}
-	sourceImageState := &ImageState{
-		Image:      sourceImage,
-		PulledTime: time.Now(),
-	}
-	imageManager.AddImageState(sourceImageState)
-	imageinspect := &docker.Image{
-		ID: "sha256:qwerty",
-	}
-	client.EXPECT().InspectImage(container.Image).Return(imageinspect, nil).AnyTimes()
-	err := imageManager.AddContainerReferenceToImageState(container)
-	if err != nil {
-		t.Error("Error in adding container to an existing image state")
-	}
-	client.EXPECT().InspectImage(container.Image).Return(imageinspect, nil).AnyTimes()
-	imageState, ok := imageManager.(*dockerImageManager).getImageState(container)
-	if !ok {
-		t.Error("Error in retrieving existing Image State for the Container")
-	}
-	for _, imageName := range imageState.Image.Names {
-		if imageName != container.Image {
-			t.Error("Error while adding image name and container to image state")
-		}
-	}
-}
-
-func TestAddContainerReferenceToImageStateInspectError(t *testing.T) {
-	ctrl := gomock.NewController(t)
-	client := NewMockDockerClient(ctrl)
-	imageManager := NewImageManager(client)
-	container := &api.Container{
-		Name:  "testContainer",
-		Image: "testContainerImage",
-	}
-	sourceImage := &Image{
-		ImageId: "sha256:qwerty",
-	}
-	sourceImageState := &ImageState{
-		Image:    sourceImage,
-		PulledAt: time.Now(),
-	}
-	sourceImageState.addImageName(container.Image)
-	imageManager.(*dockerImageManager).addImageState(sourceImageState)
-	client.EXPECT().InspectImage(container.Image).Return(nil, errors.New("error inspecting")).AnyTimes()
-	err := imageManager.AddContainerReferenceToImageState(container)
-	if err == nil {
-		t.Error("Expected error in inspecting image while adding container to image state")
-	}
-}
-
-func TestAddContainerReferenceToImageStateWithNoImageName(t *testing.T) {
-	ctrl := gomock.NewController(t)
+	defer ctrl.Finish()
 	client := NewMockDockerClient(ctrl)
 	imageManager := NewImageManager(client)
 	container := &api.Container{
@@ -228,6 +141,7 @@
 
 func TestAddInvalidContainerReferenceToImageState(t *testing.T) {
 	ctrl := gomock.NewController(t)
+	defer ctrl.Finish()
 	client := NewMockDockerClient(ctrl)
 	imageManager := NewImageManager(client)
 	container := &api.Container{
@@ -241,6 +155,7 @@
 
 func TestRemoveContainerReferenceFromInvalidImageState(t *testing.T) {
 	ctrl := gomock.NewController(t)
+	defer ctrl.Finish()
 	client := NewMockDockerClient(ctrl)
 	imageManager := NewImageManager(client)
 	container := &api.Container{
@@ -258,6 +173,7 @@
 
 func TestRemoveInvalidContainerReferenceFromImageState(t *testing.T) {
 	ctrl := gomock.NewController(t)
+	defer ctrl.Finish()
 	client := NewMockDockerClient(ctrl)
 	imageManager := NewImageManager(client)
 	container := &api.Container{
@@ -269,12 +185,9 @@
 	}
 }
 
-<<<<<<< HEAD
 func TestRemoveContainerReferenceFromImageStateInspectError(t *testing.T) {
-=======
-func TestRemoveContainerReferenceFromInvalidImageState(t *testing.T) {
->>>>>>> 4edbf9f5
-	ctrl := gomock.NewController(t)
+	ctrl := gomock.NewController(t)
+	defer ctrl.Finish()
 	client := NewMockDockerClient(ctrl)
 	imageManager := NewImageManager(client)
 	container := &api.Container{
@@ -283,99 +196,68 @@
 	client.EXPECT().InspectImage(container.Image).Return(nil, errors.New("error inspecting")).AnyTimes()
 	err := imageManager.RemoveContainerReferenceFromImageState(container)
 	if err == nil {
-<<<<<<< HEAD
 		t.Error("Expected error in inspecting image while adding container to image state")
-=======
-		t.Error("Expected error removing container reference from invalid image state")
->>>>>>> 4edbf9f5
 	}
 }
 
 func TestRemoveContainerReferenceFromImageStateWithNoReference(t *testing.T) {
 	ctrl := gomock.NewController(t)
-	client := NewMockDockerClient(ctrl)
-	imageManager := NewImageManager(client)
-	container := &api.Container{
-		Name:  "testContainer",
-		Image: "testContainerImage",
-	}
-	sourceImage := &Image{
-		ImageId: "sha256:qwerty",
-<<<<<<< HEAD
-=======
-	}
-	sourceImageState := &ImageState{
-		Image:      sourceImage,
-		PulledTime: time.Now(),
-	}
-	imageManager.AddImageState(sourceImageState)
-	imageinspect := &docker.Image{
-		ID: "sha256:qwerty",
-	}
-	client.EXPECT().InspectImage(container.Image).Return(imageinspect, nil).AnyTimes()
+	defer ctrl.Finish()
+	client := NewMockDockerClient(ctrl)
+	imageManager := NewImageManager(client)
+	container := &api.Container{
+		Name:  "testContainer",
+		Image: "testContainerImage",
+	}
+	sourceImage := &Image{
+		ImageId: "sha256:qwerty",
+	}
+	sourceImageState := &ImageState{
+		Image:    sourceImage,
+		PulledAt: time.Now(),
+	}
+	imageManager.(*dockerImageManager).addImageState(sourceImageState)
+	imageInspected := &docker.Image{
+		ID: "sha256:qwerty",
+	}
+	client.EXPECT().InspectImage(container.Image).Return(imageInspected, nil).AnyTimes()
 	err := imageManager.RemoveContainerReferenceFromImageState(container)
 	if err == nil {
 		t.Error("Expected error removing non-existing container reference from image state")
 	}
 }
 
-func TestAddImageState(t *testing.T) {
-	ctrl := gomock.NewController(t)
-	client := NewMockDockerClient(ctrl)
-	imageManager := NewImageManager(client)
-	sourceImage := &Image{}
-	sourceImage.Names = append(sourceImage.Names, "myImage")
-	sourceImageState := &ImageState{
-		Image:      sourceImage,
-		PulledTime: time.Now(),
-	}
-	imageManager.AddImageState(sourceImageState)
-	for _, imageState := range imageManager.(*dockerImageManager).getAllImageStates() {
-		if !reflect.DeepEqual(sourceImageState, imageState) {
-			t.Error("Error adding image state to image manager")
-		}
->>>>>>> 4edbf9f5
-	}
-}
-
-func TestGetEligibleImagesForDeletionImageNoImageState(t *testing.T) {
-	ctrl := gomock.NewController(t)
-	client := NewMockDockerClient(ctrl)
-	imageManager := NewImageManager(client)
-	imageStates := imageManager.GetEligibleImagesForDeletion()
+func TestGetCandidateImagesForDeletionImageNoImageState(t *testing.T) {
+	ctrl := gomock.NewController(t)
+	defer ctrl.Finish()
+	client := NewMockDockerClient(ctrl)
+	imageManager := NewImageManager(client)
+	imageStates := imageManager.(*dockerImageManager).getCandidateImagesForDeletion()
 	if imageStates != nil {
 		t.Error("Expected no image state to be returned for deletion")
 	}
 }
 
-func TestGetEligibleImagesForDeletionImageJustPulled(t *testing.T) {
-	ctrl := gomock.NewController(t)
+func TestGetCandidateImagesForDeletionImageJustPulled(t *testing.T) {
+	ctrl := gomock.NewController(t)
+	defer ctrl.Finish()
 	client := NewMockDockerClient(ctrl)
 	imageManager := NewImageManager(client)
 	sourceImage := &Image{}
-	sourceImage.Names = append(sourceImage.Names, "myImage")
 	sourceImageState := &ImageState{
 		Image:    sourceImage,
 		PulledAt: time.Now(),
 	}
 	imageManager.(*dockerImageManager).addImageState(sourceImageState)
-	imageInspected := &docker.Image{
-		ID: "sha256:qwerty",
-	}
-	client.EXPECT().InspectImage(container.Image).Return(imageInspected, nil).AnyTimes()
-	err := imageManager.RemoveContainerReferenceFromImageState(container)
-	if err == nil {
-		t.Error("Expected error removing non-existing container reference from image state")
-	}
-	imageStates := imageManager.GetEligibleImagesForDeletion()
+	imageStates := imageManager.(*dockerImageManager).getCandidateImagesForDeletion()
 	if len(imageStates) > 0 {
 		t.Error("Expected no image state to be returned for deletion")
 	}
 }
 
-func TestGetEligibleImagesForDeletionImageHasContainerReference(t *testing.T) {
-	fmt.Println("in here")
-	ctrl := gomock.NewController(t)
+func TestGetCandidateImagesForDeletionImageHasContainerReference(t *testing.T) {
+	ctrl := gomock.NewController(t)
+	defer ctrl.Finish()
 	client := NewMockDockerClient(ctrl)
 	imageManager := NewImageManager(client)
 	container := &api.Container{
@@ -387,27 +269,27 @@
 	}
 	sourceImage.Names = append(sourceImage.Names, container.Image)
 	sourceImageState := &ImageState{
-		Image:      sourceImage,
-		PulledTime: time.Now().AddDate(0, -2, 0),
-	}
-	imageManager.AddImageState(sourceImageState)
-	imageinspect := &docker.Image{
-		ID: "sha256:qwerty",
-	}
-	client.EXPECT().InspectImage(container.Image).Return(imageinspect, nil).AnyTimes()
+		Image:    sourceImage,
+		PulledAt: time.Now().AddDate(0, -2, 0),
+	}
+	imageManager.(*dockerImageManager).addImageState(sourceImageState)
+	imageInspected := &docker.Image{
+		ID: "sha256:qwerty",
+	}
+	client.EXPECT().InspectImage(container.Image).Return(imageInspected, nil).AnyTimes()
 	err := imageManager.AddContainerReferenceToImageState(container)
 	if err != nil {
 		t.Error("Error in adding container to an existing image state")
 	}
-	imageStates := imageManager.GetEligibleImagesForDeletion()
-	fmt.Printf("length : %d", len(imageStates))
+	imageStates := imageManager.(*dockerImageManager).getCandidateImagesForDeletion()
 	if len(imageStates) > 0 {
 		t.Error("Expected no image state to be returned for deletion")
 	}
 }
 
-func TestGetEligibleImagesForDeletionImageHasMoreContainerReferences(t *testing.T) {
-	ctrl := gomock.NewController(t)
+func TestGetCandidateImagesForDeletionImageHasMoreContainerReferences(t *testing.T) {
+	ctrl := gomock.NewController(t)
+	defer ctrl.Finish()
 	client := NewMockDockerClient(ctrl)
 	imageManager := NewImageManager(client)
 	container := &api.Container{
@@ -423,29 +305,29 @@
 	}
 	sourceImage.Names = append(sourceImage.Names, container.Image)
 	sourceImageState := &ImageState{
-		Image:      sourceImage,
-		PulledTime: time.Now().AddDate(0, -2, 0),
-	}
-	imageManager.AddImageState(sourceImageState)
-	imageinspect := &docker.Image{
-		ID: "sha256:qwerty",
-	}
-	client.EXPECT().InspectImage(container.Image).Return(imageinspect, nil).AnyTimes()
+		Image:    sourceImage,
+		PulledAt: time.Now().AddDate(0, -2, 0),
+	}
+	imageManager.(*dockerImageManager).addImageState(sourceImageState)
+	imageInspected := &docker.Image{
+		ID: "sha256:qwerty",
+	}
+	client.EXPECT().InspectImage(container.Image).Return(imageInspected, nil).AnyTimes()
 	err := imageManager.AddContainerReferenceToImageState(container)
 	if err != nil {
 		t.Error("Error in adding container to an existing image state")
 	}
-	client.EXPECT().InspectImage(container.Image).Return(imageinspect, nil).AnyTimes()
+	client.EXPECT().InspectImage(container.Image).Return(imageInspected, nil).AnyTimes()
 	err = imageManager.AddContainerReferenceToImageState(container2)
 	if err != nil {
 		t.Error("Error in adding container2 to an existing image state")
 	}
-	client.EXPECT().InspectImage(container.Image).Return(imageinspect, nil).AnyTimes()
+	client.EXPECT().InspectImage(container.Image).Return(imageInspected, nil).AnyTimes()
 	err = imageManager.RemoveContainerReferenceFromImageState(container)
 	if err != nil {
 		t.Error("Error removing container reference from image state")
 	}
-	imageStates := imageManager.GetEligibleImagesForDeletion()
+	imageStates := imageManager.(*dockerImageManager).getCandidateImagesForDeletion()
 	if len(imageStates) > 0 {
 		t.Error("Expected no image state to be returned for deletion")
 	}
@@ -453,34 +335,35 @@
 
 func TestGetLeastRecentlyUsedImages(t *testing.T) {
 	ctrl := gomock.NewController(t)
-	client := NewMockDockerClient(ctrl)
-	imageManager := NewImageManager(client)
-	sourceImageStateA := &ImageState{
-		LastUsedTime: time.Now().AddDate(0, -5, 0),
-	}
-	sourceImageStateB := &ImageState{
-		LastUsedTime: time.Now().AddDate(0, -3, 0),
-	}
-	sourceImageStateC := &ImageState{
-		LastUsedTime: time.Now().AddDate(0, -2, 0),
-	}
-	sourceImageStateD := &ImageState{
-		LastUsedTime: time.Now().AddDate(0, -6, 0),
-	}
-	sourceImageStateE := &ImageState{
-		LastUsedTime: time.Now().AddDate(0, -4, 0),
-	}
-	sourceImageStateF := &ImageState{
-		LastUsedTime: time.Now().AddDate(0, -1, 0),
-	}
-
-	imagesEligibleForDeletion := ImageStatesForDeletion{
-		sourceImageStateA, sourceImageStateB, sourceImageStateC, sourceImageStateD, sourceImageStateE, sourceImageStateF,
-	}
-	expectedLeastRecentlyUsedImages := ImageStatesForDeletion{
-		sourceImageStateD, sourceImageStateA, sourceImageStateE, sourceImageStateB, sourceImageStateC,
-	}
-	leastRecentlyUsedImages := imageManager.GetLeastRecentlyUsedImages(imagesEligibleForDeletion)
+	defer ctrl.Finish()
+	client := NewMockDockerClient(ctrl)
+	imageManager := NewImageManager(client)
+	imageStateA := &ImageState{
+		LastUsedAt: time.Now().AddDate(0, -5, 0),
+	}
+	imageStateB := &ImageState{
+		LastUsedAt: time.Now().AddDate(0, -3, 0),
+	}
+	imageStateC := &ImageState{
+		LastUsedAt: time.Now().AddDate(0, -2, 0),
+	}
+	imageStateD := &ImageState{
+		LastUsedAt: time.Now().AddDate(0, -6, 0),
+	}
+	imageStateE := &ImageState{
+		LastUsedAt: time.Now().AddDate(0, -4, 0),
+	}
+	imageStateF := &ImageState{
+		LastUsedAt: time.Now().AddDate(0, -1, 0),
+	}
+
+	candidateImagesForDeletion := []*ImageState{
+		imageStateA, imageStateB, imageStateC, imageStateD, imageStateE, imageStateF,
+	}
+	expectedLeastRecentlyUsedImages := []*ImageState{
+		imageStateD, imageStateA, imageStateE, imageStateB, imageStateC,
+	}
+	leastRecentlyUsedImages := imageManager.(*dockerImageManager).getLeastRecentlyUsedImages(candidateImagesForDeletion)
 	for i := range leastRecentlyUsedImages {
 		if !reflect.DeepEqual(leastRecentlyUsedImages[i], expectedLeastRecentlyUsedImages[i]) {
 			t.Error("Incorrect order of least recently used images")
@@ -490,24 +373,25 @@
 
 func TestGetLeastRecentlyUsedImagesLessThanFive(t *testing.T) {
 	ctrl := gomock.NewController(t)
-	client := NewMockDockerClient(ctrl)
-	imageManager := NewImageManager(client)
-	sourceImageStateA := &ImageState{
-		LastUsedTime: time.Now().AddDate(0, -5, 0),
-	}
-	sourceImageStateB := &ImageState{
-		LastUsedTime: time.Now().AddDate(0, -3, 0),
-	}
-	sourceImageStateC := &ImageState{
-		LastUsedTime: time.Now().AddDate(0, -2, 0),
-	}
-	imagesEligibleForDeletion := ImageStatesForDeletion{
-		sourceImageStateA, sourceImageStateB, sourceImageStateC,
-	}
-	expectedLeastRecentlyUsedImages := ImageStatesForDeletion{
-		sourceImageStateA, sourceImageStateB, sourceImageStateC,
-	}
-	leastRecentlyUsedImages := imageManager.GetLeastRecentlyUsedImages(imagesEligibleForDeletion)
+	defer ctrl.Finish()
+	client := NewMockDockerClient(ctrl)
+	imageManager := NewImageManager(client)
+	imageStateA := &ImageState{
+		LastUsedAt: time.Now().AddDate(0, -5, 0),
+	}
+	imageStateB := &ImageState{
+		LastUsedAt: time.Now().AddDate(0, -3, 0),
+	}
+	imageStateC := &ImageState{
+		LastUsedAt: time.Now().AddDate(0, -2, 0),
+	}
+	candidateImagesForDeletion := []*ImageState{
+		imageStateA, imageStateB, imageStateC,
+	}
+	expectedLeastRecentlyUsedImages := []*ImageState{
+		imageStateA, imageStateB, imageStateC,
+	}
+	leastRecentlyUsedImages := imageManager.(*dockerImageManager).getLeastRecentlyUsedImages(candidateImagesForDeletion)
 	for i := range leastRecentlyUsedImages {
 		if !reflect.DeepEqual(leastRecentlyUsedImages[i], expectedLeastRecentlyUsedImages[i]) {
 			t.Error("Incorrect order of least recently used images")
